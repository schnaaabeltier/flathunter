--- conflicted
+++ resolved
@@ -1,11 +1,7 @@
 {
     "_meta": {
         "hash": {
-<<<<<<< HEAD
             "sha256": "47b3654dbafa0ea00ca283fcfd17400666f028b3dcab6439235fbfea65317cd1"
-=======
-            "sha256": "c973dd7ac4c232dd7048210cee25be881ab204a9c17c94e9d393a9a2e38126dc"
->>>>>>> 60946471
         },
         "pipfile-spec": 6,
         "requires": {
@@ -30,18 +26,10 @@
         },
         "astroid": {
             "hashes": [
-<<<<<<< HEAD
                 "sha256:396c88d0a58d7f8daadf730b2ce90838bf338c6752558db719ec6f99c18ec20e",
                 "sha256:d612609242996c4365aeb0345e61edba34363eaaba55f1c0addf6a98f073bef6"
             ],
             "version": "==2.12.5"
-=======
-                "sha256:39fa822c82dc112f5072a208ddf01c58184043aa90e3e469786fa0520c71aaa7",
-                "sha256:af71cdc0775b6e4d88076746620e2c8cd1bf4533a9977cfdd00eeea97d95530c"
-            ],
-            "markers": "python_full_version >= '3.7.2'",
-            "version": "==2.12.4"
->>>>>>> 60946471
         },
         "async-generator": {
             "hashes": [
@@ -62,10 +50,6 @@
                 "sha256:29adc2665447e5191d0e7c568fde78b21f9672d344281d0c6e1ab085429b22b6",
                 "sha256:86efa402f67bf2df34f51a335487cf46b1ec130d02b8d39fd248abfd30da551c"
             ],
-<<<<<<< HEAD
-=======
-            "markers": "python_version >= '3.5'",
->>>>>>> 60946471
             "version": "==22.1.0"
         },
         "backoff": {
@@ -105,88 +89,11 @@
             ],
             "version": "==2022.6.15"
         },
-<<<<<<< HEAD
-=======
-        "cffi": {
-            "hashes": [
-                "sha256:00a9ed42e88df81ffae7a8ab6d9356b371399b91dbdf0c3cb1e84c03a13aceb5",
-                "sha256:03425bdae262c76aad70202debd780501fabeaca237cdfddc008987c0e0f59ef",
-                "sha256:04ed324bda3cda42b9b695d51bb7d54b680b9719cfab04227cdd1e04e5de3104",
-                "sha256:0e2642fe3142e4cc4af0799748233ad6da94c62a8bec3a6648bf8ee68b1c7426",
-                "sha256:173379135477dc8cac4bc58f45db08ab45d228b3363adb7af79436135d028405",
-                "sha256:198caafb44239b60e252492445da556afafc7d1e3ab7a1fb3f0584ef6d742375",
-                "sha256:1e74c6b51a9ed6589199c787bf5f9875612ca4a8a0785fb2d4a84429badaf22a",
-                "sha256:2012c72d854c2d03e45d06ae57f40d78e5770d252f195b93f581acf3ba44496e",
-                "sha256:21157295583fe8943475029ed5abdcf71eb3911894724e360acff1d61c1d54bc",
-                "sha256:2470043b93ff09bf8fb1d46d1cb756ce6132c54826661a32d4e4d132e1977adf",
-                "sha256:285d29981935eb726a4399badae8f0ffdff4f5050eaa6d0cfc3f64b857b77185",
-                "sha256:30d78fbc8ebf9c92c9b7823ee18eb92f2e6ef79b45ac84db507f52fbe3ec4497",
-                "sha256:320dab6e7cb2eacdf0e658569d2575c4dad258c0fcc794f46215e1e39f90f2c3",
-                "sha256:33ab79603146aace82c2427da5ca6e58f2b3f2fb5da893ceac0c42218a40be35",
-                "sha256:3548db281cd7d2561c9ad9984681c95f7b0e38881201e157833a2342c30d5e8c",
-                "sha256:3799aecf2e17cf585d977b780ce79ff0dc9b78d799fc694221ce814c2c19db83",
-                "sha256:39d39875251ca8f612b6f33e6b1195af86d1b3e60086068be9cc053aa4376e21",
-                "sha256:3b926aa83d1edb5aa5b427b4053dc420ec295a08e40911296b9eb1b6170f6cca",
-                "sha256:3bcde07039e586f91b45c88f8583ea7cf7a0770df3a1649627bf598332cb6984",
-                "sha256:3d08afd128ddaa624a48cf2b859afef385b720bb4b43df214f85616922e6a5ac",
-                "sha256:3eb6971dcff08619f8d91607cfc726518b6fa2a9eba42856be181c6d0d9515fd",
-                "sha256:40f4774f5a9d4f5e344f31a32b5096977b5d48560c5592e2f3d2c4374bd543ee",
-                "sha256:4289fc34b2f5316fbb762d75362931e351941fa95fa18789191b33fc4cf9504a",
-                "sha256:470c103ae716238bbe698d67ad020e1db9d9dba34fa5a899b5e21577e6d52ed2",
-                "sha256:4f2c9f67e9821cad2e5f480bc8d83b8742896f1242dba247911072d4fa94c192",
-                "sha256:50a74364d85fd319352182ef59c5c790484a336f6db772c1a9231f1c3ed0cbd7",
-                "sha256:54a2db7b78338edd780e7ef7f9f6c442500fb0d41a5a4ea24fff1c929d5af585",
-                "sha256:5635bd9cb9731e6d4a1132a498dd34f764034a8ce60cef4f5319c0541159392f",
-                "sha256:59c0b02d0a6c384d453fece7566d1c7e6b7bae4fc5874ef2ef46d56776d61c9e",
-                "sha256:5d598b938678ebf3c67377cdd45e09d431369c3b1a5b331058c338e201f12b27",
-                "sha256:5df2768244d19ab7f60546d0c7c63ce1581f7af8b5de3eb3004b9b6fc8a9f84b",
-                "sha256:5ef34d190326c3b1f822a5b7a45f6c4535e2f47ed06fec77d3d799c450b2651e",
-                "sha256:6975a3fac6bc83c4a65c9f9fcab9e47019a11d3d2cf7f3c0d03431bf145a941e",
-                "sha256:6c9a799e985904922a4d207a94eae35c78ebae90e128f0c4e521ce339396be9d",
-                "sha256:70df4e3b545a17496c9b3f41f5115e69a4f2e77e94e1d2a8e1070bc0c38c8a3c",
-                "sha256:7473e861101c9e72452f9bf8acb984947aa1661a7704553a9f6e4baa5ba64415",
-                "sha256:8102eaf27e1e448db915d08afa8b41d6c7ca7a04b7d73af6514df10a3e74bd82",
-                "sha256:87c450779d0914f2861b8526e035c5e6da0a3199d8f1add1a665e1cbc6fc6d02",
-                "sha256:8b7ee99e510d7b66cdb6c593f21c043c248537a32e0bedf02e01e9553a172314",
-                "sha256:91fc98adde3d7881af9b59ed0294046f3806221863722ba7d8d120c575314325",
-                "sha256:94411f22c3985acaec6f83c6df553f2dbe17b698cc7f8ae751ff2237d96b9e3c",
-                "sha256:98d85c6a2bef81588d9227dde12db8a7f47f639f4a17c9ae08e773aa9c697bf3",
-                "sha256:9ad5db27f9cabae298d151c85cf2bad1d359a1b9c686a275df03385758e2f914",
-                "sha256:a0b71b1b8fbf2b96e41c4d990244165e2c9be83d54962a9a1d118fd8657d2045",
-                "sha256:a0f100c8912c114ff53e1202d0078b425bee3649ae34d7b070e9697f93c5d52d",
-                "sha256:a591fe9e525846e4d154205572a029f653ada1a78b93697f3b5a8f1f2bc055b9",
-                "sha256:a5c84c68147988265e60416b57fc83425a78058853509c1b0629c180094904a5",
-                "sha256:a66d3508133af6e8548451b25058d5812812ec3798c886bf38ed24a98216fab2",
-                "sha256:a8c4917bd7ad33e8eb21e9a5bbba979b49d9a97acb3a803092cbc1133e20343c",
-                "sha256:b3bbeb01c2b273cca1e1e0c5df57f12dce9a4dd331b4fa1635b8bec26350bde3",
-                "sha256:cba9d6b9a7d64d4bd46167096fc9d2f835e25d7e4c121fb2ddfc6528fb0413b2",
-                "sha256:cc4d65aeeaa04136a12677d3dd0b1c0c94dc43abac5860ab33cceb42b801c1e8",
-                "sha256:ce4bcc037df4fc5e3d184794f27bdaab018943698f4ca31630bc7f84a7b69c6d",
-                "sha256:cec7d9412a9102bdc577382c3929b337320c4c4c4849f2c5cdd14d7368c5562d",
-                "sha256:d400bfb9a37b1351253cb402671cea7e89bdecc294e8016a707f6d1d8ac934f9",
-                "sha256:d61f4695e6c866a23a21acab0509af1cdfd2c013cf256bbf5b6b5e2695827162",
-                "sha256:db0fbb9c62743ce59a9ff687eb5f4afbe77e5e8403d6697f7446e5f609976f76",
-                "sha256:dd86c085fae2efd48ac91dd7ccffcfc0571387fe1193d33b6394db7ef31fe2a4",
-                "sha256:e00b098126fd45523dd056d2efba6c5a63b71ffe9f2bbe1a4fe1716e1d0c331e",
-                "sha256:e229a521186c75c8ad9490854fd8bbdd9a0c9aa3a524326b55be83b54d4e0ad9",
-                "sha256:e263d77ee3dd201c3a142934a086a4450861778baaeeb45db4591ef65550b0a6",
-                "sha256:ed9cb427ba5504c1dc15ede7d516b84757c3e3d7868ccc85121d9310d27eed0b",
-                "sha256:fa6693661a4c91757f4412306191b6dc88c1703f780c8234035eac011922bc01",
-                "sha256:fcd131dd944808b5bdb38e6f5b53013c5aa4f334c5cad0c72742f6eba4b73db0"
-            ],
-            "markers": "os_name == 'nt' and implementation_name != 'pypy'",
-            "version": "==1.15.1"
-        },
->>>>>>> 60946471
         "charset-normalizer": {
             "hashes": [
                 "sha256:5a3d016c7c547f69d6f81fb0db9449ce888b418b5b9952cc5e6e66843e9dd845",
                 "sha256:83e9a75d1911279afd89352c68b45348559d1fc0506b054b346651b5e7fee29f"
             ],
-<<<<<<< HEAD
-=======
-            "markers": "python_version >= '3.6'",
->>>>>>> 60946471
             "version": "==2.1.1"
         },
         "click": {
@@ -210,10 +117,6 @@
                 "sha256:854bf444933e37f5824ae7bfc1e98d5bce2ebe4160d46b5edf346a89358e99da",
                 "sha256:e6c6b4334fc50988a639d9b98aa429a0b57da6e17b9a44f0451f930b6967b7a4"
             ],
-<<<<<<< HEAD
-=======
-            "markers": "sys_platform == 'win32'",
->>>>>>> 60946471
             "version": "==0.4.5"
         },
         "coverage": {
@@ -322,10 +225,6 @@
                 "sha256:3af6a181763a8cb18f2b9d973760ba32e4fe2af09e4ce06626ff6a53777c33fa",
                 "sha256:8f4eeed1b46f3f445307719aa3e9678e429d90c0af4f22ada707a72ba10fe02d"
             ],
-<<<<<<< HEAD
-=======
-            "markers": "python_version >= '3.7'",
->>>>>>> 60946471
             "version": "==2.58.0"
         },
         "google-auth": {
@@ -333,10 +232,6 @@
                 "sha256:be62acaae38d0049c21ca90f27a23847245c9f161ff54ede13af2cb6afecbac9",
                 "sha256:ed65ecf9f681832298e29328e1ef0a3676e3732b2e56f41532d45f70a22de0fb"
             ],
-<<<<<<< HEAD
-=======
-            "markers": "python_version >= '2.7' and python_version not in '3.0, 3.1, 3.2, 3.3, 3.4, 3.5'",
->>>>>>> 60946471
             "version": "==2.11.0"
         },
         "google-auth-httplib2": {
@@ -366,10 +261,6 @@
                 "sha256:19a26c66c317ce542cea0830b7e787e8dac2588b6bfa4d3fd3b871ba16305ab0",
                 "sha256:382f34b91de2212e3c2e7b40ec079d27ee2e3dbbae99b75b1bcd8c63063ce235"
             ],
-<<<<<<< HEAD
-=======
-            "markers": "python_version >= '3.7'",
->>>>>>> 60946471
             "version": "==2.5.0"
         },
         "google-crc32c": {
@@ -525,10 +416,6 @@
                 "sha256:6f62d78e2f89b4500b080fe3a81690850cd254227f27f75c3a0c491a1f351ba7",
                 "sha256:e8443a5e7a020e9d7f97f1d7d9cd17c88bcb3bc7e218bf9cf5095fe550be2951"
             ],
-<<<<<<< HEAD
-=======
-            "markers": "python_version < '4' and python_full_version >= '3.6.1'",
->>>>>>> 60946471
             "version": "==5.10.1"
         },
         "itsdangerous": {
@@ -677,10 +564,6 @@
                 "sha256:08fb8465cffd03d10b9dd34a5c3fea908e20391a2a90b88d66362cb05beed186",
                 "sha256:3b809086bb6efad416156e00a0da66fe47618a5d6918dd688f53f40c8e4cfeff"
             ],
-<<<<<<< HEAD
-=======
-            "markers": "python_version >= '3.7'",
->>>>>>> 60946471
             "version": "==3.4.1"
         },
         "markupsafe": {
@@ -805,10 +688,6 @@
                 "sha256:23a8208d75b902797ea29fd31fa80a15ed9dc2c6c16fe73f5d346f83f6fa27a2",
                 "sha256:6db33440354787f9b7f3a6dbd4febf5d0f93758354060e802f6c06cb493022fe"
             ],
-<<<<<<< HEAD
-=======
-            "markers": "python_version >= '3.6'",
->>>>>>> 60946471
             "version": "==3.2.0"
         },
         "outcome": {
@@ -851,10 +730,6 @@
                 "sha256:a27192d8cdc54e044f137b4c9053c9108cf5c065b46d067f1bcd389a911faf5b",
                 "sha256:c2e6693fdf68c405a6428226915a8625d21d0513793598ae3287a1210478d8ec"
             ],
-<<<<<<< HEAD
-=======
-            "markers": "python_version >= '3.6'",
->>>>>>> 60946471
             "version": "==1.22.0"
         },
         "protobuf": {
@@ -874,10 +749,6 @@
                 "sha256:eb1106e87e095628e96884a877a51cdb90087106ee693925ec0a300468a9be3a",
                 "sha256:ee04f5823ed98bb9a8c3b1dc503c49515e0172650875c3f76e225b223793a1f2"
             ],
-<<<<<<< HEAD
-=======
-            "markers": "python_version >= '3.7'",
->>>>>>> 60946471
             "version": "==4.21.5"
         },
         "py": {
@@ -1055,10 +926,6 @@
                 "sha256:2577c501a2fb8d05a304c09d090d6e47c306fef15809d102b327cf8364bddab5",
                 "sha256:75beac4a47881eeb94d5ea5d6ad31ef88856affe2332b9aafb52c6452ccf0d7a"
             ],
-<<<<<<< HEAD
-=======
-            "markers": "python_version >= '2.7' and python_version not in '3.0, 3.1, 3.2, 3.3'",
->>>>>>> 60946471
             "version": "==1.3.1"
         },
         "rsa": {
@@ -1117,10 +984,6 @@
                 "sha256:25d4e2e446c453be6360c67ddfb88838cfc42026322770ba13d1fbd403a93a5c",
                 "sha256:3235a9010fae54323e727c3ac06fb720752fe6635b3426e379daec60fbd44a83"
             ],
-<<<<<<< HEAD
-=======
-            "markers": "python_version >= '3.6' and python_version < '4'",
->>>>>>> 60946471
             "version": "==0.11.4"
         },
         "tqdm": {
@@ -1128,10 +991,6 @@
                 "sha256:40be55d30e200777a307a7585aee69e4eabb46b4ec6a4b4a5f2d9f11e7d5408d",
                 "sha256:74a2cdefe14d11442cedf3ba4e21a3b84ff9a2dbdc6cfae2c34addb2a14a5ea6"
             ],
-<<<<<<< HEAD
-=======
-            "markers": "python_version >= '2.7' and python_version not in '3.0, 3.1, 3.2, 3.3'",
->>>>>>> 60946471
             "version": "==4.64.0"
         },
         "trio": {
@@ -1176,10 +1035,6 @@
                 "sha256:7ea2d48322cc7c0f8b3a215ed73eabd7b5d75d0b50e31ab006286ccff9e00b8f",
                 "sha256:f979ab81f58d7318e064e99c4506445d60135ac5cd2e177a2de0089bfd4c9bd5"
             ],
-<<<<<<< HEAD
-=======
-            "markers": "python_version >= '3.7'",
->>>>>>> 60946471
             "version": "==2.2.2"
         },
         "wrapt": {
@@ -1256,7 +1111,6 @@
             "hashes": [
                 "sha256:ad565f26ecb92588a3e43bc3d96164de84cd9902482b130d0ddbaa9664a85065",
                 "sha256:b9acddd652b585d75b20477888c56642fdade28bdfd3579aa24a4d2c037dd736"
-<<<<<<< HEAD
             ],
             "version": "==1.2.0"
         },
@@ -1266,11 +1120,6 @@
                 "sha256:47c40d7fe183a6f21403a199b3e4192cca5774656965b0a4988ad2f8feb5f009"
             ],
             "version": "==3.8.1"
-=======
-            ],
-            "markers": "python_version >= '3.7'",
-            "version": "==1.2.0"
->>>>>>> 60946471
         }
     },
     "develop": {}
